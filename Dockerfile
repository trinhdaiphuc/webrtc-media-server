# syntax=docker/dockerfile:1

FROM golang:1.22-alpine3.20 AS build

RUN apk add --no-cache git make gcc musl-dev

WORKDIR /app

COPY go.mod ./
COPY go.sum ./
RUN go mod download

COPY . .

RUN go build -tags musl --ldflags "-extldflags -static" -o sfu ./cmd/sfu

<<<<<<< HEAD
FROM alpine:3.20
=======
FROM alpine:3.21.0
>>>>>>> 500dfe5f

RUN apk update && apk add tzdata

WORKDIR /app

COPY --from=build /app/sfu /app/sfu

EXPOSE 8888

CMD [ "./sfu" ]<|MERGE_RESOLUTION|>--- conflicted
+++ resolved
@@ -14,11 +14,7 @@
 
 RUN go build -tags musl --ldflags "-extldflags -static" -o sfu ./cmd/sfu
 
-<<<<<<< HEAD
-FROM alpine:3.20
-=======
 FROM alpine:3.21.0
->>>>>>> 500dfe5f
 
 RUN apk update && apk add tzdata
 
